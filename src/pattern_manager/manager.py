--- conflicted
+++ resolved
@@ -20,30 +20,16 @@
 # import pattern_manager.pattern_fitter as pattern_fitter
 from pluginlib import PluginLoader
 from pattern_manager.patterns import pattern_base
-<<<<<<< HEAD
 from pattern_manager.containers import PatternGroup
-=======
->>>>>>> 2b8474e0
 
 class PatternFactory:
     def __init__(self):
         self._patterns = {}
 
-<<<<<<< HEAD
     def register_pattern_type(self, pattern_type, pattern):
         self._patterns[pattern_type] = pattern
 
     def get_pattern(self, pattern_type, base_params, pattern_params):
-=======
-class PatternFactory:
-    def __init__(self):
-        self._patterns = {}
-    
-    def register_pattern_type(self, pattern_type, pattern):
-        self._patterns[pattern_type] = pattern
-
-    def get_pattern(self, pattern_type, pattern_params, base_params):
->>>>>>> 2b8474e0
         pattern = self._patterns.get(pattern_type)
 
         if not pattern:
@@ -53,7 +39,6 @@
 
 
 class PatternManager(object):
-<<<<<<< HEAD
     _factory = PatternFactory()
     _layers = {}
 
@@ -90,207 +75,10 @@
         pattern = self._factory.get_pattern(pattern_type, base_params, pattern_params)
 
         self.add_pattern(pattern, layer, group_id)
-=======
-
-    _patterns = {}  # dict of patterns
-    _fitters = {}  # ICP pattern fitters corresponding to pattern ID
-    _patterns_are_grouped = True  # whether or not all patterns are grouped (i.e. if the iterator overflows to next pattern or not)
-    _active_pattern = 0  # index of last pattern used
-    _factory = PatternFactory()
-
-    def __init__(self, grouped_patterns=True):
-        self.set_grouped_patterns(grouped_patterns)
-        self.loader = PluginLoader(group='patterns')
-        self._load_plugins()
-
-    def _load_plugins(self):
-        for k in self.loader.plugins['pattern'].keys():
-            self._factory.register_pattern_type(k, self.loader.get_plugin('pattern', k))
-
-    def add_pattern(self, pattern):
-        if len(self._patterns) == 0:
-            i = 0
-        else:
-            i = max(self._patterns.keys()) + 1
-        self._patterns[i] = pattern
-        return i
-
-    def remove_pattern(self, pattern_index):
-        del self._patterns[pattern_index]
-
-    def create_pattern_from_dict(self, pattern_type, pattern_params, base_params):
-        return self._factory.get_pattern(pattern_type, pattern_params, base_params)
-
-    def create_child_pattern(self, pattern_dict, child_dict, name_suffix=""):
-        child_args = child_dict
-        child_args['frame_id'] = pattern_dict['frame_id']
-        child_args['pattern_name'] = pattern_dict['pattern_name'] + name_suffix
-        p = self.create_pattern_from_dict(child_args)
-        return p
-
-    def get_pattern_count(self):
-        return len(self._patterns)
-
-    def set_grouped_patterns(self, grouped):
-        self._patterns_are_grouped = grouped
-
-    def get_pattern_indices(self):
-        return self._patterns.keys()
-
-    # Inidvidual pattern access
-
-    def is_pattern_finished(self, pattern_index):
-        return self._patterns[pattern_index].is_finished()
-
-    def reset_pattern(self, pattern_index):
-        return self._patterns[pattern_index].reset_pattern()
-
-    def get_iterator(self, pattern_index):
-        return self._patterns[pattern_index].get_iterator()
-
-    def set_iterator(self, pattern_index, iterator):
-        self._patterns[pattern_index].set_iterator(iterator)
-
-    def is_reverse_iteration(self, pattern_index):
-        return self._patterns[pattern_index].is_reverse_iteration()
-
-    def set_reverse_iteration(self, pattern_index, reverse):
-        return self._patterns[pattern_index].set_reverse_iteration(reverse)
-
-    def get_pattern_size(self, pattern_index):
-        return self._patterns[pattern_index].get_pattern_size()
-
-    def get_pattern_frame_id(self, pattern_index):
-        return self._patterns[pattern_index].get_pattern_frame_id()
-
-    def get_pattern_name(self, pattern_index):
-        return self._patterns[pattern_index].get_pattern_name()
-
-    def set_pattern_name(self, pattern_index, new_name):
-        return self._patterns[pattern_index].set_pattern_name(new_name)
-
-    def get_pattern(self, pattern_index):
-        return self._patterns[pattern_index]._pattern
-
-    def get_current_tf_in_pattern(self, pattern_index):
-        return self._patterns[pattern_index].get_current_tf()
-
-    # smart pattern interaction using extra classes
-    def update_pattern(self, pattern_index, poses, fit_input_to_pattern, overwrite_orientation):
-        print "%s input poses" % len(poses)
-        if fit_input_to_pattern:
-            # only create the pattern fitter when we need it
-            if pattern_index not in self._fitters:
-                self._fitters[pattern_index] = pattern_fitter.PatternFitter(self._patterns[pattern_index])
-        self._fitters[pattern_index].update_pattern(poses, fit_input_to_pattern, overwrite_orientation)
-        self._patterns[pattern_index] = self._fitters[pattern_index].get_updated_pattern()
-        return True
-
-    # internal manager functions
-
-    def find_pattern_by_name(self, name, exact_match=True):
-        indices = self.get_pattern_indices()
-        matches = []
-        for i in indices:
-            p_name = self.get_pattern_name(i)
-            if exact_match:
-                if p_name == name:
-                    matches.append(i)
-            else:
-                if name.lower() in p_name.lower():
-                    matches.append(i)
-        if len(matches) == 0:  # no matches
-            return False
-        elif len(matches) == 1:  # one match
-            return matches[0]
-        else:  # multiple matches
-            finished = [self.is_pattern_finished(i) for i in matches]
-            unstarted = [self.get_iterator(i) == 0 for i in matches]
-            if all(finished) or all(unstarted):
-                return matches[0]
-            else:
-                processing = [((not finished[i]) and (not unstarted[i])) for i in range(len(matches))]
-                if True in processing:
-                    # TODO: don't just return the first match?
-                    return matches[processing.index(True)]
-                else:
-                    return matches[unstarted.index(True)]
-
-    def set_active_pattern(self, pattern_index):
-        if pattern_index in self._patterns.keys():
-            self._active_pattern = pattern_index
-            return True
-        else:
-            return False
-
-    def sorted_pattern_ids(self):
-        return sorted(self._patterns.keys())
-
-    def get_current_pattern(self):
-        # not using groups?
-        if not self._patterns_are_grouped:
-            return self._active_pattern, self._patterns[self._active_pattern]
-        # we're currently working on a pattern
-        if not self.is_pattern_finished(self._active_pattern):
-            return self._active_pattern, self._patterns[self._active_pattern]
-        # get first available unfinished pattern
-        (k, p) = self.get_first_unfinished_pattern()
-        if k is False:
-            return k, p
-        # if all patterns are finished
-        return self._active_pattern, self._patterns[self._active_pattern]
-
-    def get_first_unfinished_pattern(self):
-        # get first available unfinished pattern
-        keys = self.sorted_pattern_ids()
-        for k in keys:
-            if self.is_pattern_finished(k):
-                continue
-            else:
-                self._active_pattern = k
-                return k, self._patterns[k]
-        return (False, False)
-
-    # manager interaction
-
-    def get_current_tf(self):
-        (i, p) = self.get_current_pattern()
-        return p.get_current_tf()
-
-    def get_next_tf(self):
-        (i, p) = self.get_current_pattern()
-        next_pattern_i = p.get_iterator() + 1
-        if not next_pattern_i < p.get_pattern_size():
-            # using groups?
-            if not self._patterns_are_grouped:
-                return self.get_current_tf()
-            # advance to next pattern
-            next_index = self._patterns.keys().index(i) + 1
-            p = self._patterns[next_index]
-            return p.get_tf_from_iter(0)
-        else:
-            return p.get_next_tf()
-
-    def get_tf_from_iter(self, pattern, iter):
-        return self._patterns[pattern].get_tf_from_iter(iter)
-
-    def increase_iterator(self):
-        (i, p) = self.get_current_pattern()
-        pattern_i = p.increase_iterator()
-        # print pattern_i
-        if pattern_i is False and self._patterns_are_grouped:
-            (i, p) = self.get_current_pattern()
-            if i is False:
-                return i
-            else:
-                pattern_i = 0
-        return pattern_i
->>>>>>> 2b8474e0
 
 
 if __name__ == '__main__':
     man = PatternManager()
-<<<<<<< HEAD
     linear_d = {
         'pattern_type': 'linear',
         'pattern_params': {
@@ -417,26 +205,4 @@
 
     pat_list = [pat_linear, pat_linear2, pat_rect, pat_scatter, pat_circle]
 
-    
-=======
-    d0 = {
-        'pattern_type': 'linear', 
-        'pattern_params': {
-            'step_size': 0.1, 
-            'points': 3
-            }, 
-        'base_params': {
-            'i': 0,
-            'name': 'cheese',
-            'rev': False,
-            'frame': 'base_link',
-            'offset_xy': [0.5, 0.3],
-            'offset_rot': 0.2
-            }
-        }
-    pat = man._factory.get_pattern(
-        d0['pattern_type'], 
-        d0['pattern_params'], 
-        d0['base_params']
-        )
->>>>>>> 2b8474e0
+    