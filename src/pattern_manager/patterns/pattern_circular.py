--- conflicted
+++ resolved
@@ -32,40 +32,28 @@
     Pattern is defined by a number of positions along the perimeter of a circle with specified radius. 
     All positions have the same orientation as the parent frame, and listed in counter-clockwise order.
 
-    Optional parameters allow only having a section of a cirlce (an arc), clockwise direction, rotation following the tangent of the circle, or any combination of these.
+    Optional parameters allow:
+    - only use a section of a circle (an arc) (rather than the whole circle)
+    - clockwise iteration (rather than counter-clockwise)
+    - individual rotation following the tangent of the circle (rather than maintaining the same orientation)
+    - any combination of the above
     """
     _alias_ = 'circular'
 
-<<<<<<< HEAD
-    def set_pattern_parameters(self, radius=0.0, number_of_points=0, tangent_rotation=False, clockwise=False, angular_section=2*pi):
-        """Set initialisation parameters for this pattern.
+    def __init__(self, base_params, r=0.0, num_points=0, tan_rot=False, cw=False, angular_section=0.0):
+        """Initialize pattern.
         
-        :param radius: radius of the circular pattern  
-        :param radius: float
-        :param number_of_points: Number of points along the circle
-        :param number_of_points: int
-        :param tangent_rotation: Should the x-axis follow the tangent of the circle, defaults to False
-        :param tangent_rotation: bool, optional
-        :param clockwise: List the positions going clockwise around the circle center, defaults to False
-        :param clockwise: bool, optional
+        :param r: radius of the circular pattern  
+        :param r: float
+        :param num_points: Number of points along the circle
+        :param num_points: int
+        :param tan_rot: Should the x-axis follow the tangent of the circle, defaults to False
+        :param tan_rot: bool, optional
+        :param cw: List the positions going clockwise around the circle center, defaults to False
+        :param cw: bool, optional
         :param angular_section: Angular section to define the pattern for in rad, defaults to 2*pi
         :param angular_section: float, optional
-        :return: Successfully set pattern parameters
-        :rtype: bool
         """
-        if radius == 0.0:
-            utils.output.error("A radius of 0 is specified, can't define this circular pattern")
-            return False
-        if number_of_points == 0:
-            utils.output.error("Number of points is 0, can't define this circular pattern")
-            return False
-        self._radius = radius
-        self._num_points = number_of_points
-        self._tan_rot = tangent_rotation
-        if angular_section == 0 or abs(angular_section - 2 * pi) < 0.01:
-            self._ang_sec = 2 * pi
-=======
-    def __init__(self, base_params, r=0.0, num_points=0, tan_rot=False, cw=False, angular_section=0.0):
         super(PatternCircular, self).__init__(**base_params)
 
         if abs(r) > 0:
@@ -91,7 +79,6 @@
                 self._generate_pattern()
             else:
                 utils.output.error("Number of points is 0, can't define this circular pattern")
->>>>>>> 2508dc58
         else:
             utils.output.error("A radius of 0 is specified, can't define this circular pattern")
 
